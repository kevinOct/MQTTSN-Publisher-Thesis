# name of your application
APPLICATION = mqttsn_publisher

# If no BOARD is found in the environment, use this default:
BOARD ?= avr-rss2

# This has to be the absolute path to the RIOT base directory:
#RIOTBASE ?= $(CURDIR)/../../RIOT-OS
<<<<<<< HEAD
RIOTBASE ?= /Users/psj/green-iot/RIOT/RIOT-OS
=======
RIOTBASE ?= $(CURDIR)/../../../../../../RIOT-OS/

>>>>>>> 556f88e1

# Network stack to use - sim7020 or gnrc
NETSTACK ?= sim7020

# MQTT-SN publisher config
#
# Path to module for MQTT-SN publisher 
EXTERNAL_MODULE_DIRS += $(CURDIR)/..
INCLUDES += -I$(CURDIR)/..
USEMODULE += mqttsn_publisher
# Enable publisher thread
CFLAGS += -DMQTTSN_PUBLISHER_THREAD
# Autolauch at startup
CFLAGS += -DAUTO_INIT_MQTTSN
# Use DNS to lookup host names
USE_DNS ?= false
# Use SNTP to syncrhonize clocks
CFLAGS += -DSNTP_SYNC
# MQTT-SN gateway
# lxc-ha IPv6 static ULA:
CFLAGS += -DMQTTSN_GATEWAY_HOST=\"fd95:9bba:768f:0:216:3eff:fec6:99db\" 
#minime.sjodin.net:
#CFLAGS += -DMQTTSN_GATEWAY_HOST=\"::ffff:82ed:ca25\"
#lab-pc.ssvl.kth.se
#CFLAGS += -DMQTTSN_GATEWAY_HOST=\"::ffff:c010:7de8\"
#CFLAGS += -DMQTTSN_GATEWAY_HOST=\"2001:6b0:32:13::232\"
#CFLAGS += -DMQTTSN_GATEWAY_HOST=\"lab-pc.ssvl.kth.se\"
CFLAFS += DMQTTSN_GATEWAY_PORT=10000

USEMODULE += emcute
CFLAGS += -DEMCUTE_ID=\"rpl-857b\"

# Use SNTP for global timestamps
USEMODULE += sntp
USEMODULE += gnrc_netif
USEMODULE += gnrc_netapi

ifeq ($(NETSTACK), sim7020)
  USEMODULE += sim7020_sock_udp
  ifeq ($(USE_DNS), true)
    USEMODULE += sim7020_sock_dns
  endif
  USEMODULE += auto_init_sim7020
else ifeq ($(NETSTACK), gnrc)
  ifeq ($(USE_DNS), true)
    USEMODULE += sock_dns
  endif
  # Include packages that pull up and auto-init the link layer.
  # NOTE: 6LoWPAN will be included if IEEE802.15.4 devices are present
  USEMODULE += gnrc_netdev_default
  USEMODULE += auto_init_gnrc_netif
  # Activate ICMPv6 error messages
  USEMODULE += gnrc_icmpv6_error
  # Specify the mandatory networking modules for IPv6 and UDP
  USEMODULE += gnrc_ipv6_router_default
  USEMODULE += gnrc_udp
  # Add a routing protocol
  USEMODULE += gnrc_rpl
  USEMODULE += gnrc_rpl_srh
  USEMODULE += auto_init_gnrc_rpl
  # This application dumps received packets to STDIO using the pktdump module
  #USEMODULE += gnrc_pktdump
  # Additional networking modules that can be dropped if not needed
  USEMODULE += gnrc_icmpv6_echo
  # Autoinit RPL on single interface
  USEMODULE += gnrc_netif_single
endif

USEMODULE += core_mbox
# Add also the shell, some shell commands
USEMODULE += shell
USEMODULE += shell_commands
USEMODULE += ps
USEMODULE += schedstatistics
ifeq ($(NETSTACK), gnrc)
USEMODULE += netstats_l2
USEMODULE += netstats_ipv6
USEMODULE += netstats_rpl
endif
USEMODULE += xtimer
USEMODULE += at24mac

ifeq ($(NETSTACK), sim7020)
CFLAGS += -DAT_PRINT_INCOMING=1
endif

CFLAGS += -DDEBUG_ASSERT_VERBOSE

# Comment this out to disable code in RIOT that does safety checking
# which is not needed in a production environment but helps in the
# development process:
DEVELHELP ?= 1

ifeq ($(NETSTACK), gnrc)
  # Uncomment the following 2 lines to specify static link lokal IPv6 address
  # this might be useful for testing, in cases where you cannot or do not want to
  # run a shell with ifconfig to get the real link lokal address.
  #IPV6_STATIC_LLADDR ?= '"fe80::cafe:cafe:cafe:1"'
  #CFLAGS += -DGNRC_IPV6_STATIC_LLADDR=$(IPV6_STATIC_LLADDR)

  # Uncomment this to join RPL DODAGs even if DIOs do not contain
  # DODAG Configuration Options (see the doc for more info)
  # CFLAGS += -DGNRC_RPL_DODAG_CONF_OPTIONAL_ON_JOIN

  # DNS with gnrc needs DNS resolver
  ifeq ($(USE_DNS), true)
    CFLAGS += -DDNS_RESOLVER=\"2001:4860:4860::8888\"
  endif
endif

# Override I2C defaults for lower speed
CFLAGS += -DI2C_NUMOF=1U -DI2C_BUS_SPEED=I2C_SPEED_NORMAL

# Change this to 0 show compiler invocation lines by default:
QUIET ?= 1

# Specify custom dependencies for your application here ...
ifeq ($(NETSTACK), gnrc)
  APPDEPS += gnrc_rpl.o
endif

include $(RIOTBASE)/Makefile.include

# ... and define them here (after including Makefile.include,
# otherwise you modify the standard target):

#	./script.py

# Set a custom channel 
# For KTH Contiki gateway
#
DEFAULT_CHANNEL=25
DEFAULT_PAN_ID=0xFEED
include $(RIOTMAKE)/default-radio-settings.inc.mk
<|MERGE_RESOLUTION|>--- conflicted
+++ resolved
@@ -6,12 +6,7 @@
 
 # This has to be the absolute path to the RIOT base directory:
 #RIOTBASE ?= $(CURDIR)/../../RIOT-OS
-<<<<<<< HEAD
-RIOTBASE ?= /Users/psj/green-iot/RIOT/RIOT-OS
-=======
 RIOTBASE ?= $(CURDIR)/../../../../../../RIOT-OS/
-
->>>>>>> 556f88e1
 
 # Network stack to use - sim7020 or gnrc
 NETSTACK ?= sim7020
